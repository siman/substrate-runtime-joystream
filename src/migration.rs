--- conflicted
+++ resolved
@@ -1,19 +1,11 @@
-<<<<<<< HEAD
-use crate::membership::members;
-use crate::roles::actors;
+
 use crate::storage;
-=======
 use crate::forum;
->>>>>>> b470b44c
 use crate::VERSION;
 use rstd::prelude::*;
 use runtime_io::print;
-<<<<<<< HEAD
 use srml_support::{decl_event, decl_module, decl_storage, StorageMap, StorageValue};
-=======
-use srml_support::{decl_event, decl_module, decl_storage, StorageValue};
 use sudo;
->>>>>>> b470b44c
 use system;
 
 // When preparing a new major runtime release version bump this value to match it and update
@@ -35,19 +27,9 @@
         // add initialization of other modules introduced in this runtime
         // ...
 
-<<<<<<< HEAD
-        // remove all old content
-        for content_id in <storage::data_directory::KnownContentIds<T>>::get().iter() {
-            <storage::data_directory::DataObjectByContentId<T>>::remove(content_id);
-            <storage::data_directory::MetadataByContentId<T>>::remove(content_id);
-            <storage::data_object_storage_registry::RelationshipsByContentId<T>>::remove(
-                content_id,
-            );
-        }
-        <storage::data_directory::KnownContentIds<T>>::put(vec![]);
-=======
         Self::initialize_forum_module();
->>>>>>> b470b44c
+
+        Self::initialize_storage_module();
 
         Self::deposit_event(RawEvent::Migrated(
             <system::Module<T>>::block_number(),
@@ -91,19 +73,27 @@
     ) -> forum::InputValidationLengthConstraint {
         return forum::InputValidationLengthConstraint { min, max_min_diff };
     }
+
+    fn initialize_storage_module() {
+        // remove all content
+        for content_id in <storage::data_directory::KnownContentIds<T>>::get().iter() {
+            <storage::data_directory::DataObjectByContentId<T>>::remove(content_id);
+            <storage::data_directory::MetadataByContentId<T>>::remove(content_id);
+            <storage::data_object_storage_registry::RelationshipsByContentId<T>>::remove(
+                content_id,
+            );
+        }
+        <storage::data_directory::KnownContentIds<T>>::put(vec![]);
+    }
 }
 
-<<<<<<< HEAD
 pub trait Trait:
     system::Trait
-    + members::Trait
-    + actors::Trait
     + storage::data_directory::Trait
     + storage::data_object_storage_registry::Trait
+    + forum::Trait
+    + sudo::Trait
 {
-=======
-pub trait Trait: system::Trait + forum::Trait + sudo::Trait {
->>>>>>> b470b44c
     type Event: From<Event<Self>> + Into<<Self as system::Trait>::Event>;
 }
 
