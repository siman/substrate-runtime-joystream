<<<<<<< HEAD
use srml_support::{StorageValue, StorageMap, dispatch, decl_module, decl_event, decl_storage, ensure};
use srml_support::traits::{Currency};
use primitives::{storage::well_known_keys};
use runtime_primitives::traits::{As, Hash, Zero};
use runtime_io::print;
use {balances, consensus, system::{self, ensure_signed}};
=======
>>>>>>> e6926b56
use rstd::prelude::*;
use runtime_io::print;
use runtime_primitives::traits::{As, Hash, Zero};
use srml_support::traits::Currency;
use srml_support::{
    decl_event, decl_module, decl_storage, dispatch, ensure, StorageMap, StorageValue,
};
use system::{self, ensure_signed};

#[cfg(test)]
use primitives::storage::well_known_keys;

use super::council;
pub use super::{BalanceOf, GovernanceCurrency};
use crate::traits::Members;

const DEFAULT_APPROVAL_QUORUM: u32 = 60;
const DEFAULT_MIN_STAKE: u64 = 100;
const DEFAULT_CANCELLATION_FEE: u64 = 5;
const DEFAULT_REJECTION_FEE: u64 = 10;

const DEFAULT_VOTING_PERIOD_IN_DAYS: u64 = 10;
const DEFAULT_VOTING_PERIOD_IN_SECS: u64 = DEFAULT_VOTING_PERIOD_IN_DAYS * 24 * 60 * 60;

const DEFAULT_NAME_MAX_LEN: u32 = 100;
const DEFAULT_DESCRIPTION_MAX_LEN: u32 = 10_000;
const DEFAULT_WASM_CODE_MAX_LEN: u32 = 2_000_000;

const MSG_STAKE_IS_TOO_LOW: &str = "Stake is too low";
const MSG_STAKE_IS_GREATER_THAN_BALANCE: &str = "Balance is too low to be staked";
const MSG_ONLY_MEMBERS_CAN_PROPOSE: &str = "Only members can make a proposal";
const MSG_ONLY_COUNCILORS_CAN_VOTE: &str = "Only councilors can vote on proposals";
const MSG_PROPOSAL_NOT_FOUND: &str = "This proposal does not exist";
const MSG_PROPOSAL_EXPIRED: &str = "Voting period is expired for this proposal";
const MSG_PROPOSAL_FINALIZED: &str = "Proposal is finalized already";
const MSG_YOU_ALREADY_VOTED: &str = "You have already voted on this proposal";
const MSG_YOU_DONT_OWN_THIS_PROPOSAL: &str = "You do not own this proposal";
const MSG_PROPOSAL_STATUS_ALREADY_UPDATED: &str = "Proposal status has been updated already";
const MSG_EMPTY_NAME_PROVIDED: &str = "Proposal cannot have an empty name";
const MSG_EMPTY_DESCRIPTION_PROVIDED: &str = "Proposal cannot have an empty description";
const MSG_EMPTY_WASM_CODE_PROVIDED: &str = "Proposal cannot have an empty WASM code";
const MSG_TOO_LONG_NAME: &str = "Name is too long";
const MSG_TOO_LONG_DESCRIPTION: &str = "Description is too long";
const MSG_TOO_LONG_WASM_CODE: &str = "WASM code is too big";

#[cfg_attr(feature = "std", derive(Serialize, Deserialize, Debug))]
#[derive(Encode, Decode, Clone, PartialEq, Eq)]
pub enum ProposalStatus {
    /// A new proposal that is available for voting.
    Active,
    /// If cancelled by a proposer.
    Cancelled,
    /// Not enough votes and voting period expired.
    Expired,
    /// To clear the quorum requirement, the percentage of council members with revealed votes
    /// must be no less than the quorum value for the given proposal type.
    Approved,
    Rejected,
    /// If all revealed votes are slashes, then the proposal is rejected,
    /// and the proposal stake is slashed.
    Slashed,
}

impl Default for ProposalStatus {
    fn default() -> Self {
        ProposalStatus::Active
    }
}

use self::ProposalStatus::*;

#[cfg_attr(feature = "std", derive(Serialize, Deserialize, Debug))]
#[derive(Encode, Decode, Clone, PartialEq, Eq)]
pub enum VoteKind {
    /// Signals presence, but unwillingness to cast judgment on substance of vote.
    Abstain,
    /// Pass, an alternative or a ranking, for binary, multiple choice
    /// and ranked choice propositions, respectively.
    Approve,
    /// Against proposal.
    Reject,
    /// Against the proposal, and slash proposal stake.
    Slash,
}

impl Default for VoteKind {
    fn default() -> Self {
        VoteKind::Abstain
    }
}

use self::VoteKind::*;

#[cfg_attr(feature = "std", derive(Serialize, Deserialize, Debug))]
#[derive(Encode, Decode, Default, Clone, PartialEq, Eq)]
/// Proposal for node runtime update.
pub struct RuntimeUpgradeProposal<AccountId, Balance, BlockNumber, Hash> {
    id: u32,
    proposer: AccountId,
    stake: Balance,
    name: Vec<u8>,
    description: Vec<u8>,
    wasm_hash: Hash,
    proposed_at: BlockNumber,
    status: ProposalStatus,
}

#[cfg_attr(feature = "std", derive(Serialize, Deserialize, Debug))]
#[derive(Encode, Decode, Default, Clone, PartialEq, Eq)]
pub struct TallyResult<BlockNumber> {
    proposal_id: u32,
    abstentions: u32,
    approvals: u32,
    rejections: u32,
    slashes: u32,
    status: ProposalStatus,
    finalized_at: BlockNumber,
}

pub trait Trait: timestamp::Trait + council::Trait + consensus::Trait + GovernanceCurrency {
    /// The overarching event type.
    type Event: From<Event<Self>> + Into<<Self as system::Trait>::Event>;

    type Members: Members<Self>;
}

decl_event!(
    pub enum Event<T>
    where
        <T as system::Trait>::Hash,
        <T as system::Trait>::BlockNumber,
        <T as system::Trait>::AccountId
    {
        // New events

        /// Params:
        /// * Account id of a member who proposed.
        /// * Id of a newly created proposal after it was saved in storage.
        ProposalCreated(AccountId, u32),
        ProposalCanceled(AccountId, u32),
        ProposalStatusUpdated(u32, ProposalStatus),

        /// Params:
        /// * Voter - an account id of a councilor.
        /// * Id of a proposal.
        /// * Kind of vote.
        Voted(AccountId, u32, VoteKind),

        TallyFinalized(TallyResult<BlockNumber>),

        /// * Hash - hash of wasm code of runtime update.
        RuntimeUpdated(u32, Hash),

        /// Root cancelled proposal
        ProposalVetoed(u32),
    }
);

decl_storage! {
    trait Store for Module<T: Trait> as Proposals {

        // Parameters (defaut values could be exported to config):

        // TODO rename 'approval_quorum' -> 'quorum_percent' ?!
        /// A percent (up to 100) of the council participants
        /// that must vote affirmatively in order to pass.
        ApprovalQuorum get(approval_quorum) config(): u32 = DEFAULT_APPROVAL_QUORUM;

        /// Minimum amount of a balance to be staked in order to make a proposal.
        MinStake get(min_stake) config(): BalanceOf<T> =
            BalanceOf::<T>::sa(DEFAULT_MIN_STAKE);

        /// A fee to be slashed (burn) in case a proposer decides to cancel a proposal.
        CancellationFee get(cancellation_fee) config(): BalanceOf<T> =
            BalanceOf::<T>::sa(DEFAULT_CANCELLATION_FEE);

        /// A fee to be slashed (burn) in case a proposal was rejected.
        RejectionFee get(rejection_fee) config(): BalanceOf<T> =
            BalanceOf::<T>::sa(DEFAULT_REJECTION_FEE);

        /// Max duration of proposal in blocks until it will be expired if not enough votes.
        VotingPeriod get(voting_period) config(): T::BlockNumber =
            T::BlockNumber::sa(DEFAULT_VOTING_PERIOD_IN_SECS /
            <timestamp::Module<T>>::block_period().as_());

        NameMaxLen get(name_max_len) config(): u32 = DEFAULT_NAME_MAX_LEN;
        DescriptionMaxLen get(description_max_len) config(): u32 = DEFAULT_DESCRIPTION_MAX_LEN;
        WasmCodeMaxLen get(wasm_code_max_len) config(): u32 = DEFAULT_WASM_CODE_MAX_LEN;

        // Persistent state (always relevant, changes constantly):

        /// Count of all proposals that have been created.
        ProposalCount get(proposal_count): u32;

        /// Get proposal details by its id.
        Proposals get(proposals): map u32 => RuntimeUpgradeProposal<T::AccountId, BalanceOf<T>, T::BlockNumber, T::Hash>;

        /// Ids of proposals that are open for voting (have not been finalized yet).
        ActiveProposalIds get(active_proposal_ids): Vec<u32> = vec![];

        /// Get WASM code of runtime upgrade by hash of its content.
        WasmCodeByHash get(wasm_code_by_hash): map T::Hash => Vec<u8>;

        VotesByProposal get(votes_by_proposal): map u32 => Vec<(T::AccountId, VoteKind)>;

        // TODO Rethink: this can be replaced with: votes_by_proposal.find(|vote| vote.0 == proposer)
        VoteByAccountAndProposal get(vote_by_account_and_proposal): map (T::AccountId, u32) => VoteKind;

        TallyResults get(tally_results): map u32 => TallyResult<T::BlockNumber>;
    }
}

decl_module! {
    pub struct Module<T: Trait> for enum Call where origin: T::Origin {

        fn deposit_event<T>() = default;

        /// Use next code to create a proposal from Substrate UI's web console:
        /// ```js
        /// post({ sender: runtime.indices.ss58Decode('F7Gh'), call: calls.proposals.createProposal(2500, "0x123", "0x456", "0x789") }).tie(console.log)
        /// ```
        fn create_proposal(
            origin,
            stake: BalanceOf<T>,
            name: Vec<u8>,
            description: Vec<u8>,
            wasm_code: Vec<u8>
        ) {

            let proposer = ensure_signed(origin)?;
            ensure!(Self::can_participate(proposer.clone()), MSG_ONLY_MEMBERS_CAN_PROPOSE);
            ensure!(stake >= Self::min_stake(), MSG_STAKE_IS_TOO_LOW);

            ensure!(!name.is_empty(), MSG_EMPTY_NAME_PROVIDED);
            ensure!(name.len() as u32 <= Self::name_max_len(), MSG_TOO_LONG_NAME);

            ensure!(!description.is_empty(), MSG_EMPTY_DESCRIPTION_PROVIDED);
            ensure!(description.len() as u32 <= Self::description_max_len(), MSG_TOO_LONG_DESCRIPTION);

            ensure!(!wasm_code.is_empty(), MSG_EMPTY_WASM_CODE_PROVIDED);
            ensure!(wasm_code.len() as u32 <= Self::wasm_code_max_len(), MSG_TOO_LONG_WASM_CODE);

            // Lock proposer's stake:
            T::Currency::reserve(&proposer, stake)
                .map_err(|_| MSG_STAKE_IS_GREATER_THAN_BALANCE)?;

            let proposal_id = Self::proposal_count() + 1;
            <ProposalCount<T>>::put(proposal_id);

            // See in substrate repo @ srml/contract/src/wasm/code_cache.rs:73
            let wasm_hash = T::Hashing::hash(&wasm_code);

            let new_proposal = RuntimeUpgradeProposal {
                id: proposal_id,
                proposer: proposer.clone(),
                stake,
                name,
                description,
                wasm_hash,
                proposed_at: Self::current_block(),
                status: Active
            };

            if !<WasmCodeByHash<T>>::exists(wasm_hash) {
              <WasmCodeByHash<T>>::insert(wasm_hash, wasm_code);
            }
            <Proposals<T>>::insert(proposal_id, new_proposal);
            <ActiveProposalIds<T>>::mutate(|ids| ids.push(proposal_id));
            Self::deposit_event(RawEvent::ProposalCreated(proposer.clone(), proposal_id));

            // Auto-vote with Approve if proposer is a councilor:
            if Self::is_councilor(&proposer) {
                Self::_process_vote(proposer, proposal_id, Approve)?;
            }
        }

        /// Use next code to create a proposal from Substrate UI's web console:
        /// ```js
        /// post({ sender: runtime.indices.ss58Decode('F7Gh'), call: calls.proposals.voteOnProposal(1, { option: "Approve", _type: "VoteKind" }) }).tie(console.log)
        /// ```
        fn vote_on_proposal(origin, proposal_id: u32, vote: VoteKind) {
            let voter = ensure_signed(origin)?;
            ensure!(Self::is_councilor(&voter), MSG_ONLY_COUNCILORS_CAN_VOTE);

            ensure!(<Proposals<T>>::exists(proposal_id), MSG_PROPOSAL_NOT_FOUND);
            let proposal = Self::proposals(proposal_id);

            ensure!(proposal.status == Active, MSG_PROPOSAL_FINALIZED);

            let not_expired = !Self::is_voting_period_expired(proposal.proposed_at);
            ensure!(not_expired, MSG_PROPOSAL_EXPIRED);

            let did_not_vote_before = !<VoteByAccountAndProposal<T>>::exists((voter.clone(), proposal_id));
            ensure!(did_not_vote_before, MSG_YOU_ALREADY_VOTED);

            Self::_process_vote(voter, proposal_id, vote)?;
        }

        // TODO add 'reason' why a proposer wants to cancel (UX + feedback)?
        /// Cancel a proposal by its original proposer. Some fee will be withdrawn from his balance.
        fn cancel_proposal(origin, proposal_id: u32) {
            let proposer = ensure_signed(origin)?;

            ensure!(<Proposals<T>>::exists(proposal_id), MSG_PROPOSAL_NOT_FOUND);
            let proposal = Self::proposals(proposal_id);

            ensure!(proposer == proposal.proposer, MSG_YOU_DONT_OWN_THIS_PROPOSAL);
            ensure!(proposal.status == Active, MSG_PROPOSAL_FINALIZED);

            // Spend some minimum fee on proposer's balance for canceling a proposal
            let fee = Self::cancellation_fee();
            let _ = T::Currency::slash_reserved(&proposer, fee);

            // Return unspent part of remaining staked deposit (after taking some fee)
            let left_stake = proposal.stake - fee;
            let _ = T::Currency::unreserve(&proposer, left_stake);

            Self::_update_proposal_status(proposal_id, Cancelled)?;
            Self::deposit_event(RawEvent::ProposalCanceled(proposer, proposal_id));
        }

        // Called on every block
        fn on_finalise(n: T::BlockNumber) {
            if let Err(e) = Self::end_block(n) {
                print(e);
            }
        }

        /// Cancel a proposal and return stake without slashing
        fn veto_proposal(proposal_id: u32) {
            ensure!(<Proposals<T>>::exists(proposal_id), MSG_PROPOSAL_NOT_FOUND);
            let proposal = Self::proposals(proposal_id);
            ensure!(proposal.status == Active, MSG_PROPOSAL_FINALIZED);

            let _ = T::Currency::unreserve(&proposal.proposer, proposal.stake);

            Self::_update_proposal_status(proposal_id, Cancelled)?;

            Self::deposit_event(RawEvent::ProposalVetoed(proposal_id));
        }

        fn set_approval_quorum(new_value: u32) {
            ensure!(new_value > 0, "approval quorom must be greater than zero");
            <ApprovalQuorum<T>>::put(new_value);
        }
    }
}

impl<T: Trait> Module<T> {
    fn current_block() -> T::BlockNumber {
        <system::Module<T>>::block_number()
    }

    fn can_participate(sender: T::AccountId) -> bool {
        !T::Currency::free_balance(&sender).is_zero() && T::Members::is_active_member(&sender)
    }

    fn is_councilor(sender: &T::AccountId) -> bool {
        <council::Module<T>>::is_councilor(sender)
    }

    fn councilors_count() -> u32 {
        <council::Module<T>>::active_council().len() as u32
    }

    fn approval_quorum_seats() -> u32 {
        (Self::approval_quorum() * Self::councilors_count()) / 100
    }

    fn is_voting_period_expired(proposed_at: T::BlockNumber) -> bool {
        Self::current_block() >= proposed_at + Self::voting_period()
    }

    fn _process_vote(voter: T::AccountId, proposal_id: u32, vote: VoteKind) -> dispatch::Result {
        let new_vote = (voter.clone(), vote.clone());
        if <VotesByProposal<T>>::exists(proposal_id) {
            // Append a new vote to other votes on this proposal:
            <VotesByProposal<T>>::mutate(proposal_id, |votes| votes.push(new_vote));
        } else {
            // This is the first vote on this proposal:
            <VotesByProposal<T>>::insert(proposal_id, vec![new_vote]);
        }
        <VoteByAccountAndProposal<T>>::insert((voter.clone(), proposal_id), &vote);
        Self::deposit_event(RawEvent::Voted(voter, proposal_id, vote));
        Ok(())
    }

    fn end_block(_now: T::BlockNumber) -> dispatch::Result {
        // TODO refactor this method

        // TODO iterate over not expired proposals and tally

        Self::tally()?;
        // TODO approve or reject a proposal

        Ok(())
    }

    /// Get the voters for the current proposal.
    pub fn tally() -> dispatch::Result {
        let councilors: u32 = Self::councilors_count();
        let quorum: u32 = Self::approval_quorum_seats();

        for &proposal_id in Self::active_proposal_ids().iter() {
            let votes = Self::votes_by_proposal(proposal_id);
            let mut abstentions: u32 = 0;
            let mut approvals: u32 = 0;
            let mut rejections: u32 = 0;
            let mut slashes: u32 = 0;

            for (_, vote) in votes.iter() {
                match vote {
                    Abstain => abstentions += 1,
                    Approve => approvals += 1,
                    Reject => rejections += 1,
                    Slash => slashes += 1,
                }
            }

            let proposal = Self::proposals(proposal_id);
            let is_expired = Self::is_voting_period_expired(proposal.proposed_at);

            // We need to check that the council is not empty because otherwise,
            // if there is no votes on a proposal it will be counted as if
            // all 100% (zero) councilors voted on the proposal and should be approved.

            let non_empty_council = councilors > 0;
            let all_councilors_voted = non_empty_council && votes.len() as u32 == councilors;
            let all_councilors_slashed = non_empty_council && slashes == councilors;
            let quorum_reached = quorum > 0 && approvals >= quorum;

            // Don't approve a proposal right after quorum reached
            // if not all councilors casted their votes.
            // Instead let other councilors cast their vote
            // up until the proposal's expired.

            let new_status: Option<ProposalStatus> = if all_councilors_slashed {
                Some(Slashed)
            } else if all_councilors_voted {
                if quorum_reached {
                    Some(Approved)
                } else {
                    Some(Rejected)
                }
            } else if is_expired {
                if quorum_reached {
                    Some(Approved)
                } else {
                    // Proposal has been expired and quorum not reached.
                    Some(Expired)
                }
            } else {
                // Councilors still have time to vote on this proposal.
                None
            };

            // TODO move next block outside of tally to 'end_block'
            if let Some(status) = new_status {
                Self::_update_proposal_status(proposal_id, status.clone())?;
                let tally_result = TallyResult {
                    proposal_id,
                    abstentions,
                    approvals,
                    rejections,
                    slashes,
                    status,
                    finalized_at: Self::current_block(),
                };
                <TallyResults<T>>::insert(proposal_id, &tally_result);
                Self::deposit_event(RawEvent::TallyFinalized(tally_result));
            }
        }

        Ok(())
    }

    /// Updates proposal status and removes proposal from active ids.
    fn _update_proposal_status(proposal_id: u32, new_status: ProposalStatus) -> dispatch::Result {
        let all_active_ids = Self::active_proposal_ids();
        let all_len = all_active_ids.len();
        let other_active_ids: Vec<u32> = all_active_ids
            .into_iter()
            .filter(|&id| id != proposal_id)
            .collect();

        let not_found_in_active = other_active_ids.len() == all_len;
        if not_found_in_active {
            // Seems like this proposal's status has been updated and removed from active.
            Err(MSG_PROPOSAL_STATUS_ALREADY_UPDATED)
        } else {
            let pid = proposal_id.clone();
            match new_status {
                Slashed => Self::_slash_proposal(pid)?,
                Rejected | Expired => Self::_reject_proposal(pid)?,
                Approved => Self::_approve_proposal(pid)?,
                Active | Cancelled => { /* nothing */ }
            }
            <ActiveProposalIds<T>>::put(other_active_ids);
            <Proposals<T>>::mutate(proposal_id, |p| p.status = new_status.clone());
            Self::deposit_event(RawEvent::ProposalStatusUpdated(proposal_id, new_status));
            Ok(())
        }
    }

    /// Slash a proposal. The staked deposit will be slashed.
    fn _slash_proposal(proposal_id: u32) -> dispatch::Result {
        let proposal = Self::proposals(proposal_id);

        // Slash proposer's stake:
        let _ = T::Currency::slash_reserved(&proposal.proposer, proposal.stake);

        Ok(())
    }

    /// Reject a proposal. The staked deposit will be returned to a proposer.
    fn _reject_proposal(proposal_id: u32) -> dispatch::Result {
        let proposal = Self::proposals(proposal_id);
        let proposer = proposal.proposer;

        // Spend some minimum fee on proposer's balance to prevent spamming attacks:
        let fee = Self::rejection_fee();
        let _ = T::Currency::slash_reserved(&proposer, fee);

        // Return unspent part of remaining staked deposit (after taking some fee):
        let left_stake = proposal.stake - fee;
        let _ = T::Currency::unreserve(&proposer, left_stake);

        Ok(())
    }

    /// Approve a proposal. The staked deposit will be returned.
    fn _approve_proposal(proposal_id: u32) -> dispatch::Result {
        let proposal = Self::proposals(proposal_id);
        let wasm_code = Self::wasm_code_by_hash(proposal.wasm_hash);

        // Return staked deposit to proposer:
        let _ = T::Currency::unreserve(&proposal.proposer, proposal.stake);

        // Update wasm code of node's runtime:
        <consensus::Module<T>>::set_code(wasm_code)?;

        Self::deposit_event(RawEvent::RuntimeUpdated(proposal_id, proposal.wasm_hash));

        Ok(())
    }
}

#[cfg(test)]
mod tests {

    use super::*;
    use primitives::{Blake2Hasher, H256};
    use runtime_io::with_externalities;
    // The testing primitives are very useful for avoiding having to work with signatures
    // or public keys. `u64` is used as the `AccountId` and no `Signature`s are requried.
    use runtime_primitives::{
        testing::{Digest, DigestItem, Header, UintAuthorityId},
        traits::{BlakeTwo256, IdentityLookup, OnFinalise},
        BuildStorage,
    };
    use srml_support::*;

    impl_outer_origin! {
        pub enum Origin for Test {}
    }

    // For testing the module, we construct most of a mock runtime. This means
    // first constructing a configuration type (`Test`) which `impl`s each of the
    // configuration traits of modules we want to use.
    #[derive(Clone, Eq, PartialEq)]
    pub struct Test;

    impl consensus::Trait for Test {
        type SessionKey = UintAuthorityId;
        type InherentOfflineReport = ();
        type Log = DigestItem;
    }

    impl system::Trait for Test {
        type Origin = Origin;
        type Index = u64;
        type BlockNumber = u64;
        type Hash = H256;
        type Hashing = BlakeTwo256;
        type Digest = Digest;
        type AccountId = u64;
        type Lookup = IdentityLookup<u64>;
        type Header = Header;
        type Event = ();
        type Log = DigestItem;
    }

    impl balances::Trait for Test {
        type Balance = u64;
        type OnFreeBalanceZero = ();
        type OnNewAccount = ();
        type Event = ();
        type TransactionPayment = ();
	    type DustRemoval = ();
	    type TransferPayment = ();
    }

    impl timestamp::Trait for Test {
        type Moment = u64;
        type OnTimestampSet = ();
    }

    impl council::Trait for Test {
        type Event = ();
        type CouncilTermEnded = ();
    }

    impl GovernanceCurrency for Test {
        type Currency = balances::Module<Self>;
    }

    impl Trait for Test {
        type Event = ();
        type Members = MockMembership;
    }

    pub struct MockMembership {}
    impl<T: system::Trait> Members<T> for MockMembership {
        type Id = u32;
        fn is_active_member(_who: &T::AccountId) -> bool {
            // all accounts are considered members.
            // There is currently no test coverage for non-members.
            // Should add some coverage, and update this method to reflect which accounts are or are not members
            true
        }
        fn lookup_member_id(_account_id: &T::AccountId) -> Result<Self::Id, &'static str> {
            Err("not implemented!")
        }
        fn lookup_account_by_member_id(_id: Self::Id) -> Result<T::AccountId, &'static str> {
            Err("not implemented!")
        }
    }

    type System = system::Module<Test>;
    type Balances = balances::Module<Test>;
    type Proposals = Module<Test>;

    const COUNCILOR1: u64 = 1;
    const COUNCILOR2: u64 = 2;
    const COUNCILOR3: u64 = 3;
    const COUNCILOR4: u64 = 4;
    const COUNCILOR5: u64 = 5;

    const PROPOSER1: u64 = 11;
    const PROPOSER2: u64 = 12;

    const NOT_COUNCILOR: u64 = 22;

    const ALL_COUNCILORS: [u64; 5] = [COUNCILOR1, COUNCILOR2, COUNCILOR3, COUNCILOR4, COUNCILOR5];

    // TODO Figure out how to test Events in test... (low priority)
    // mod proposals {
    //     pub use ::Event;
    // }
    // impl_outer_event!{
    //     pub enum TestEvent for Test {
    //         balances<T>,system<T>,proposals<T>,
    //     }
    // }

    // This function basically just builds a genesis storage key/value store according to
    // our desired mockup.
    fn new_test_ext() -> runtime_io::TestExternalities<Blake2Hasher> {
        let mut t = system::GenesisConfig::<Test>::default()
            .build_storage()
            .unwrap()
            .0;
        // We use default for brevity, but you can configure as desired if needed.
        t.extend(
            balances::GenesisConfig::<Test>::default()
                .build_storage()
                .unwrap()
                .0,
        );

        let council_mock: council::Seats<u64, u64> = ALL_COUNCILORS
            .iter()
            .map(|&c| council::Seat {
                member: c,
                stake: 0u64,
                backers: vec![],
            })
            .collect();

        t.extend(
            council::GenesisConfig::<Test> {
                active_council: council_mock,
                term_ends_at: 0,
            }
            .build_storage()
            .unwrap()
            .0,
        );

        // t.extend(GenesisConfig::<Test>{
        //     // Here we can override defaults.
        // }.build_storage().unwrap().0);

        t.into()
    }

    /// A shortcut to get minimum stake in tests.
    fn min_stake() -> u64 {
        Proposals::min_stake()
    }

    /// A shortcut to get cancellation fee in tests.
    fn cancellation_fee() -> u64 {
        Proposals::cancellation_fee()
    }

    /// A shortcut to get rejection fee in tests.
    fn rejection_fee() -> u64 {
        Proposals::rejection_fee()
    }

    /// Initial balance of Proposer 1.
    fn initial_balance() -> u64 {
        (min_stake() as f64 * 2.5) as u64
    }

    fn name() -> Vec<u8> {
        b"Proposal Name".to_vec()
    }

    fn description() -> Vec<u8> {
        b"Proposal Description".to_vec()
    }

    fn wasm_code() -> Vec<u8> {
        b"Proposal Wasm Code".to_vec()
    }

    fn _create_default_proposal() -> dispatch::Result {
        _create_proposal(None, None, None, None, None)
    }

    fn _create_proposal(
        origin: Option<u64>,
        stake: Option<u64>,
        name: Option<Vec<u8>>,
        description: Option<Vec<u8>>,
        wasm_code: Option<Vec<u8>>,
    ) -> dispatch::Result {
        Proposals::create_proposal(
            Origin::signed(origin.unwrap_or(PROPOSER1)),
            stake.unwrap_or(min_stake()),
            name.unwrap_or(self::name()),
            description.unwrap_or(self::description()),
            wasm_code.unwrap_or(self::wasm_code()),
        )
    }

    fn get_runtime_code() -> Option<Vec<u8>> {
        storage::unhashed::get_raw(well_known_keys::CODE)
    }

    macro_rules! assert_runtime_code_empty {
        () => {
            assert_eq!(get_runtime_code(), None)
        };
    }

    macro_rules! assert_runtime_code {
        ($code:expr) => {
            assert_eq!(get_runtime_code(), Some($code))
        };
    }

    #[test]
    fn check_default_values() {
        with_externalities(&mut new_test_ext(), || {
            assert_eq!(Proposals::approval_quorum(), DEFAULT_APPROVAL_QUORUM);
            assert_eq!(Proposals::min_stake(), DEFAULT_MIN_STAKE);
            assert_eq!(Proposals::cancellation_fee(), DEFAULT_CANCELLATION_FEE);
            assert_eq!(Proposals::rejection_fee(), DEFAULT_REJECTION_FEE);
            assert_eq!(Proposals::name_max_len(), DEFAULT_NAME_MAX_LEN);
            assert_eq!(
                Proposals::description_max_len(),
                DEFAULT_DESCRIPTION_MAX_LEN
            );
            assert_eq!(Proposals::wasm_code_max_len(), DEFAULT_WASM_CODE_MAX_LEN);
            assert_eq!(Proposals::proposal_count(), 0);
            assert!(Proposals::active_proposal_ids().is_empty());
        });
    }

    #[test]
    fn member_create_proposal() {
        with_externalities(&mut new_test_ext(), || {
            Balances::deposit_creating(&PROPOSER1, initial_balance());

            assert_ok!(_create_default_proposal());
            assert_eq!(Proposals::active_proposal_ids().len(), 1);
            assert_eq!(Proposals::active_proposal_ids()[0], 1);

            let wasm_hash = BlakeTwo256::hash(&wasm_code());
            let expected_proposal = RuntimeUpgradeProposal {
                id: 1,
                proposer: PROPOSER1,
                stake: min_stake(),
                name: name(),
                description: description(),
                wasm_hash,
                proposed_at: 1,
                status: Active,
            };
            assert_eq!(Proposals::proposals(1), expected_proposal);

            // Check that stake amount has been locked on proposer's balance:
            assert_eq!(
                Balances::free_balance(PROPOSER1),
                initial_balance() - min_stake()
            );
            assert_eq!(Balances::reserved_balance(PROPOSER1), min_stake());

            // TODO expect event ProposalCreated(AccountId, u32)
        });
    }

    #[test]
    fn not_member_cannot_create_proposal() {
        with_externalities(&mut new_test_ext(), || {
            // In this test a proposer has an empty balance
            // thus he is not considered as a member.
            assert_eq!(
                _create_default_proposal(),
                Err(MSG_ONLY_MEMBERS_CAN_PROPOSE)
            );
        });
    }

    #[test]
    fn cannot_create_proposal_with_small_stake() {
        with_externalities(&mut new_test_ext(), || {
            Balances::deposit_creating(&PROPOSER1, initial_balance());

            assert_eq!(
                _create_proposal(None, Some(min_stake() - 1), None, None, None),
                Err(MSG_STAKE_IS_TOO_LOW)
            );

            // Check that balances remain unchanged afer a failed attempt to create a proposal:
            assert_eq!(Balances::free_balance(PROPOSER1), initial_balance());
            assert_eq!(Balances::reserved_balance(PROPOSER1), 0);
        });
    }

    #[test]
    fn cannot_create_proposal_when_stake_is_greater_than_balance() {
        with_externalities(&mut new_test_ext(), || {
            Balances::deposit_creating(&PROPOSER1, initial_balance());

            assert_eq!(
                _create_proposal(None, Some(initial_balance() + 1), None, None, None),
                Err(MSG_STAKE_IS_GREATER_THAN_BALANCE)
            );

            // Check that balances remain unchanged afer a failed attempt to create a proposal:
            assert_eq!(Balances::free_balance(PROPOSER1), initial_balance());
            assert_eq!(Balances::reserved_balance(PROPOSER1), 0);
        });
    }

    #[test]
    fn cannot_create_proposal_with_empty_values() {
        with_externalities(&mut new_test_ext(), || {
            Balances::deposit_creating(&PROPOSER1, initial_balance());

            // Empty name:
            assert_eq!(
                _create_proposal(None, None, Some(vec![]), None, None),
                Err(MSG_EMPTY_NAME_PROVIDED)
            );

            // Empty description:
            assert_eq!(
                _create_proposal(None, None, None, Some(vec![]), None),
                Err(MSG_EMPTY_DESCRIPTION_PROVIDED)
            );

            // Empty WASM code:
            assert_eq!(
                _create_proposal(None, None, None, None, Some(vec![])),
                Err(MSG_EMPTY_WASM_CODE_PROVIDED)
            );
        });
    }

    #[test]
    fn cannot_create_proposal_with_too_long_values() {
        with_externalities(&mut new_test_ext(), || {
            Balances::deposit_creating(&PROPOSER1, initial_balance());

            // Too long name:
            assert_eq!(
                _create_proposal(None, None, Some(too_long_name()), None, None),
                Err(MSG_TOO_LONG_NAME)
            );

            // Too long description:
            assert_eq!(
                _create_proposal(None, None, None, Some(too_long_description()), None),
                Err(MSG_TOO_LONG_DESCRIPTION)
            );

            // Too long WASM code:
            assert_eq!(
                _create_proposal(None, None, None, None, Some(too_long_wasm_code())),
                Err(MSG_TOO_LONG_WASM_CODE)
            );
        });
    }

    fn too_long_name() -> Vec<u8> {
        vec![65; Proposals::name_max_len() as usize + 1]
    }

    fn too_long_description() -> Vec<u8> {
        vec![65; Proposals::description_max_len() as usize + 1]
    }

    fn too_long_wasm_code() -> Vec<u8> {
        vec![65; Proposals::wasm_code_max_len() as usize + 1]
    }

    // -------------------------------------------------------------------
    // Cancellation

    #[test]
    fn owner_cancel_proposal() {
        with_externalities(&mut new_test_ext(), || {
            Balances::deposit_creating(&PROPOSER1, initial_balance());

            assert_ok!(_create_default_proposal());
            assert_ok!(Proposals::cancel_proposal(Origin::signed(PROPOSER1), 1));
            assert_eq!(Proposals::proposals(1).status, Cancelled);
            assert!(Proposals::active_proposal_ids().is_empty());

            // Check that proposer's balance reduced by cancellation fee and other part of his stake returned to his balance:
            assert_eq!(
                Balances::free_balance(PROPOSER1),
                initial_balance() - cancellation_fee()
            );
            assert_eq!(Balances::reserved_balance(PROPOSER1), 0);

            // TODO expect event ProposalCancelled(AccountId, u32)
        });
    }

    #[test]
    fn owner_cannot_cancel_proposal_if_its_finalized() {
        with_externalities(&mut new_test_ext(), || {
            Balances::deposit_creating(&PROPOSER1, initial_balance());

            assert_ok!(_create_default_proposal());
            assert_ok!(Proposals::cancel_proposal(Origin::signed(PROPOSER1), 1));
            assert_eq!(Proposals::proposals(1).status, Cancelled);

            // Get balances updated after cancelling a proposal:
            let updated_free_balance = Balances::free_balance(PROPOSER1);
            let updated_reserved_balance = Balances::reserved_balance(PROPOSER1);

            assert_eq!(
                Proposals::cancel_proposal(Origin::signed(PROPOSER1), 1),
                Err(MSG_PROPOSAL_FINALIZED)
            );

            // Check that proposer's balance and locked stake haven't been changed:
            assert_eq!(Balances::free_balance(PROPOSER1), updated_free_balance);
            assert_eq!(
                Balances::reserved_balance(PROPOSER1),
                updated_reserved_balance
            );
        });
    }

    #[test]
    fn not_owner_cannot_cancel_proposal() {
        with_externalities(&mut new_test_ext(), || {
            Balances::deposit_creating(&PROPOSER1, initial_balance());
            Balances::deposit_creating(&PROPOSER2, initial_balance());
            assert_ok!(_create_default_proposal());
            assert_eq!(
                Proposals::cancel_proposal(Origin::signed(PROPOSER2), 1),
                Err(MSG_YOU_DONT_OWN_THIS_PROPOSAL)
            );
        });
    }

    // -------------------------------------------------------------------
    // Voting

    #[test]
    fn councilor_vote_on_proposal() {
        with_externalities(&mut new_test_ext(), || {
            Balances::deposit_creating(&PROPOSER1, initial_balance());

            assert_ok!(_create_default_proposal());

            assert_ok!(Proposals::vote_on_proposal(
                Origin::signed(COUNCILOR1),
                1,
                Approve
            ));

            // Check that a vote has been saved:
            assert_eq!(Proposals::votes_by_proposal(1), vec![(COUNCILOR1, Approve)]);
            assert_eq!(
                Proposals::vote_by_account_and_proposal((COUNCILOR1, 1)),
                Approve
            );

            // TODO expect event Voted(PROPOSER1, 1, Approve)
        });
    }

    #[test]
    fn councilor_cannot_vote_on_proposal_twice() {
        with_externalities(&mut new_test_ext(), || {
            Balances::deposit_creating(&PROPOSER1, initial_balance());

            assert_ok!(_create_default_proposal());

            assert_ok!(Proposals::vote_on_proposal(
                Origin::signed(COUNCILOR1),
                1,
                Approve
            ));
            assert_eq!(
                Proposals::vote_on_proposal(Origin::signed(COUNCILOR1), 1, Approve),
                Err(MSG_YOU_ALREADY_VOTED)
            );
        });
    }

    #[test]
    fn autovote_with_approve_when_councilor_creates_proposal() {
        with_externalities(&mut new_test_ext(), || {
<<<<<<< HEAD
            Balances::deposit_creating(&COUNCILOR1, initial_balance());

            assert_ok!(_create_proposal(
                Some(COUNCILOR1), None, None, None, None
            ));
=======
            Balances::set_free_balance(&COUNCILOR1, initial_balance());
            Balances::increase_total_stake_by(initial_balance());
            assert_ok!(_create_proposal(Some(COUNCILOR1), None, None, None, None));
>>>>>>> e6926b56

            // Check that a vote has been sent automatically,
            // such as the proposer is a councilor:
            assert_eq!(Proposals::votes_by_proposal(1), vec![(COUNCILOR1, Approve)]);
            assert_eq!(
                Proposals::vote_by_account_and_proposal((COUNCILOR1, 1)),
                Approve
            );
        });
    }

    #[test]
    fn not_councilor_cannot_vote_on_proposal() {
        with_externalities(&mut new_test_ext(), || {
            Balances::deposit_creating(&PROPOSER1, initial_balance());

            assert_ok!(_create_default_proposal());
            assert_eq!(
                Proposals::vote_on_proposal(Origin::signed(NOT_COUNCILOR), 1, Approve),
                Err(MSG_ONLY_COUNCILORS_CAN_VOTE)
            );
        });
    }

    #[test]
    fn councilor_cannot_vote_on_proposal_if_it_has_been_cancelled() {
        with_externalities(&mut new_test_ext(), || {
            Balances::deposit_creating(&PROPOSER1, initial_balance());

            assert_ok!(_create_default_proposal());
            assert_ok!(Proposals::cancel_proposal(Origin::signed(PROPOSER1), 1));
            assert_eq!(
                Proposals::vote_on_proposal(Origin::signed(COUNCILOR1), 1, Approve),
                Err(MSG_PROPOSAL_FINALIZED)
            );
        });
    }

    #[test]
    fn councilor_cannot_vote_on_proposal_if_tally_has_been_finalized() {
        with_externalities(&mut new_test_ext(), || {
            Balances::deposit_creating(&PROPOSER1, initial_balance());

            assert_ok!(_create_default_proposal());

            // All councilors vote with 'Approve' on proposal:
            let mut expected_votes: Vec<(u64, VoteKind)> = vec![];
            for &councilor in ALL_COUNCILORS.iter() {
                expected_votes.push((councilor, Approve));
                assert_ok!(Proposals::vote_on_proposal(
                    Origin::signed(councilor),
                    1,
                    Approve
                ));
                assert_eq!(
                    Proposals::vote_by_account_and_proposal((councilor, 1)),
                    Approve
                );
            }
            assert_eq!(Proposals::votes_by_proposal(1), expected_votes);

            System::set_block_number(2);
            Proposals::on_finalise(2);

            assert!(Proposals::active_proposal_ids().is_empty());
            assert_eq!(Proposals::proposals(1).status, Approved);

            // Try to vote on finalized proposal:
            assert_eq!(
                Proposals::vote_on_proposal(Origin::signed(COUNCILOR1), 1, Reject),
                Err(MSG_PROPOSAL_FINALIZED)
            );
        });
    }

    // -------------------------------------------------------------------
    // Tally + Outcome:

    #[test]
    fn approve_proposal_when_all_councilors_approved_it() {
        with_externalities(&mut new_test_ext(), || {
            Balances::deposit_creating(&PROPOSER1, initial_balance());

            assert_ok!(_create_default_proposal());

            // All councilors approved:
            let mut expected_votes: Vec<(u64, VoteKind)> = vec![];
            for &councilor in ALL_COUNCILORS.iter() {
                expected_votes.push((councilor, Approve));
                assert_ok!(Proposals::vote_on_proposal(
                    Origin::signed(councilor),
                    1,
                    Approve
                ));
                assert_eq!(
                    Proposals::vote_by_account_and_proposal((councilor, 1)),
                    Approve
                );
            }
            assert_eq!(Proposals::votes_by_proposal(1), expected_votes);

            assert_runtime_code_empty!();

            System::set_block_number(2);
            Proposals::on_finalise(2);

            // Check that runtime code has been updated after proposal approved.
            assert_runtime_code!(wasm_code());

            assert!(Proposals::active_proposal_ids().is_empty());
            assert_eq!(Proposals::proposals(1).status, Approved);
            assert_eq!(
                Proposals::tally_results(1),
                TallyResult {
                    proposal_id: 1,
                    abstentions: 0,
                    approvals: ALL_COUNCILORS.len() as u32,
                    rejections: 0,
                    slashes: 0,
                    status: Approved,
                    finalized_at: 2
                }
            );

            // Check that proposer's stake has been added back to his balance:
            assert_eq!(Balances::free_balance(PROPOSER1), initial_balance());
            assert_eq!(Balances::reserved_balance(PROPOSER1), 0);

            // TODO expect event ProposalStatusUpdated(1, Approved)
        });
    }

    #[test]
    fn approve_proposal_when_all_councilors_voted_and_only_quorum_approved() {
        with_externalities(&mut new_test_ext(), || {
            Balances::deposit_creating(&PROPOSER1, initial_balance());

            assert_ok!(_create_default_proposal());

            // Only a quorum of councilors approved, others rejected:
            let councilors = Proposals::councilors_count();
            let approvals = Proposals::approval_quorum_seats();
            let rejections = councilors - approvals;
            for i in 0..councilors as usize {
                let vote = if (i as u32) < approvals {
                    Approve
                } else {
                    Reject
                };
                assert_ok!(Proposals::vote_on_proposal(
                    Origin::signed(ALL_COUNCILORS[i]),
                    1,
                    vote
                ));
            }
            assert_eq!(Proposals::votes_by_proposal(1).len() as u32, councilors);

            assert_runtime_code_empty!();

            System::set_block_number(2);
            Proposals::on_finalise(2);

            // Check that runtime code has been updated after proposal approved.
            assert_runtime_code!(wasm_code());

            assert!(Proposals::active_proposal_ids().is_empty());
            assert_eq!(Proposals::proposals(1).status, Approved);
            assert_eq!(
                Proposals::tally_results(1),
                TallyResult {
                    proposal_id: 1,
                    abstentions: 0,
                    approvals: approvals,
                    rejections: rejections,
                    slashes: 0,
                    status: Approved,
                    finalized_at: 2
                }
            );

            // Check that proposer's stake has been added back to his balance:
            assert_eq!(Balances::free_balance(PROPOSER1), initial_balance());
            assert_eq!(Balances::reserved_balance(PROPOSER1), 0);

            // TODO expect event ProposalStatusUpdated(1, Approved)
        });
    }

    #[test]
    fn approve_proposal_when_voting_period_expired_if_only_quorum_voted() {
        with_externalities(&mut new_test_ext(), || {
            Balances::deposit_creating(&PROPOSER1, initial_balance());

            assert_ok!(_create_default_proposal());

            // Only quorum of councilors approved, other councilors didn't vote:
            let approvals = Proposals::approval_quorum_seats();
            for i in 0..approvals as usize {
                let vote = if (i as u32) < approvals {
                    Approve
                } else {
                    Slash
                };
                assert_ok!(Proposals::vote_on_proposal(
                    Origin::signed(ALL_COUNCILORS[i]),
                    1,
                    vote
                ));
            }
            assert_eq!(Proposals::votes_by_proposal(1).len() as u32, approvals);

            assert_runtime_code_empty!();

            let expiration_block = System::block_number() + Proposals::voting_period();
            System::set_block_number(2);
            Proposals::on_finalise(2);

            // Check that runtime code has NOT been updated yet,
            // because not all councilors voted and voting period is not expired yet.
            assert_runtime_code_empty!();

            System::set_block_number(expiration_block);
            Proposals::on_finalise(expiration_block);

            // Check that runtime code has been updated after proposal approved.
            assert_runtime_code!(wasm_code());

            assert!(Proposals::active_proposal_ids().is_empty());
            assert_eq!(Proposals::proposals(1).status, Approved);
            assert_eq!(
                Proposals::tally_results(1),
                TallyResult {
                    proposal_id: 1,
                    abstentions: 0,
                    approvals: approvals,
                    rejections: 0,
                    slashes: 0,
                    status: Approved,
                    finalized_at: expiration_block
                }
            );

            // Check that proposer's stake has been added back to his balance:
            assert_eq!(Balances::free_balance(PROPOSER1), initial_balance());
            assert_eq!(Balances::reserved_balance(PROPOSER1), 0);

            // TODO expect event ProposalStatusUpdated(1, Approved)
        });
    }

    #[test]
    fn reject_proposal_when_all_councilors_voted_and_quorum_not_reached() {
        with_externalities(&mut new_test_ext(), || {
            Balances::deposit_creating(&PROPOSER1, initial_balance());

            assert_ok!(_create_default_proposal());

            // Less than a quorum of councilors approved, while others abstained:
            let councilors = Proposals::councilors_count();
            let approvals = Proposals::approval_quorum_seats() - 1;
            let abstentions = councilors - approvals;
            for i in 0..councilors as usize {
                let vote = if (i as u32) < approvals {
                    Approve
                } else {
                    Abstain
                };
                assert_ok!(Proposals::vote_on_proposal(
                    Origin::signed(ALL_COUNCILORS[i]),
                    1,
                    vote
                ));
            }
            assert_eq!(Proposals::votes_by_proposal(1).len() as u32, councilors);

            assert_runtime_code_empty!();

            System::set_block_number(2);
            Proposals::on_finalise(2);

            // Check that runtime code has NOT been updated after proposal slashed.
            assert_runtime_code_empty!();

            assert!(Proposals::active_proposal_ids().is_empty());
            assert_eq!(Proposals::proposals(1).status, Rejected);
            assert_eq!(
                Proposals::tally_results(1),
                TallyResult {
                    proposal_id: 1,
                    abstentions: abstentions,
                    approvals: approvals,
                    rejections: 0,
                    slashes: 0,
                    status: Rejected,
                    finalized_at: 2
                }
            );

            // Check that proposer's balance reduced by burnt stake:
            assert_eq!(
                Balances::free_balance(PROPOSER1),
                initial_balance() - rejection_fee()
            );
            assert_eq!(Balances::reserved_balance(PROPOSER1), 0);

            // TODO expect event ProposalStatusUpdated(1, Rejected)
        });
    }

    #[test]
    fn reject_proposal_when_all_councilors_rejected_it() {
        with_externalities(&mut new_test_ext(), || {
            Balances::deposit_creating(&PROPOSER1, initial_balance());

            assert_ok!(_create_default_proposal());

            // All councilors rejected:
            let mut expected_votes: Vec<(u64, VoteKind)> = vec![];
            for &councilor in ALL_COUNCILORS.iter() {
                expected_votes.push((councilor, Reject));
                assert_ok!(Proposals::vote_on_proposal(
                    Origin::signed(councilor),
                    1,
                    Reject
                ));
                assert_eq!(
                    Proposals::vote_by_account_and_proposal((councilor, 1)),
                    Reject
                );
            }
            assert_eq!(Proposals::votes_by_proposal(1), expected_votes);

            assert_runtime_code_empty!();

            System::set_block_number(2);
            Proposals::on_finalise(2);

            // Check that runtime code has NOT been updated after proposal rejected.
            assert_runtime_code_empty!();

            assert!(Proposals::active_proposal_ids().is_empty());
            assert_eq!(Proposals::proposals(1).status, Rejected);
            assert_eq!(
                Proposals::tally_results(1),
                TallyResult {
                    proposal_id: 1,
                    abstentions: 0,
                    approvals: 0,
                    rejections: ALL_COUNCILORS.len() as u32,
                    slashes: 0,
                    status: Rejected,
                    finalized_at: 2
                }
            );

            // Check that proposer's balance reduced by burnt stake:
            assert_eq!(
                Balances::free_balance(PROPOSER1),
                initial_balance() - rejection_fee()
            );
            assert_eq!(Balances::reserved_balance(PROPOSER1), 0);

            // TODO expect event ProposalStatusUpdated(1, Rejected)
        });
    }

    #[test]
    fn slash_proposal_when_all_councilors_slashed_it() {
        with_externalities(&mut new_test_ext(), || {
            Balances::deposit_creating(&PROPOSER1, initial_balance());

            assert_ok!(_create_default_proposal());

            // All councilors slashed:
            let mut expected_votes: Vec<(u64, VoteKind)> = vec![];
            for &councilor in ALL_COUNCILORS.iter() {
                expected_votes.push((councilor, Slash));
                assert_ok!(Proposals::vote_on_proposal(
                    Origin::signed(councilor),
                    1,
                    Slash
                ));
                assert_eq!(
                    Proposals::vote_by_account_and_proposal((councilor, 1)),
                    Slash
                );
            }
            assert_eq!(Proposals::votes_by_proposal(1), expected_votes);

            assert_runtime_code_empty!();

            System::set_block_number(2);
            Proposals::on_finalise(2);

            // Check that runtime code has NOT been updated after proposal slashed.
            assert_runtime_code_empty!();

            assert!(Proposals::active_proposal_ids().is_empty());
            assert_eq!(Proposals::proposals(1).status, Slashed);
            assert_eq!(
                Proposals::tally_results(1),
                TallyResult {
                    proposal_id: 1,
                    abstentions: 0,
                    approvals: 0,
                    rejections: 0,
                    slashes: ALL_COUNCILORS.len() as u32,
                    status: Slashed,
                    finalized_at: 2
                }
            );

            // Check that proposer's balance reduced by burnt stake:
            assert_eq!(
                Balances::free_balance(PROPOSER1),
                initial_balance() - min_stake()
            );
            assert_eq!(Balances::reserved_balance(PROPOSER1), 0);

            // TODO expect event ProposalStatusUpdated(1, Slashed)
            // TODO fix: event log assertion doesn't work and return empty event in every record
            // assert_eq!(*System::events().last().unwrap(),
            //     EventRecord {
            //         phase: Phase::ApplyExtrinsic(0),
            //         event: RawEvent::ProposalStatusUpdated(1, Slashed),
            //     }
            // );
        });
    }

    // In this case a proposal will be marked as 'Expired'
    // and it will be processed in the same way as if it has been rejected.
    #[test]
    fn expire_proposal_when_not_all_councilors_voted_and_quorum_not_reached() {
        with_externalities(&mut new_test_ext(), || {
            Balances::deposit_creating(&PROPOSER1, initial_balance());

            assert_ok!(_create_default_proposal());

            // Less than a quorum of councilors approved:
            let approvals = Proposals::approval_quorum_seats() - 1;
            for i in 0..approvals as usize {
                let vote = if (i as u32) < approvals {
                    Approve
                } else {
                    Slash
                };
                assert_ok!(Proposals::vote_on_proposal(
                    Origin::signed(ALL_COUNCILORS[i]),
                    1,
                    vote
                ));
            }
            assert_eq!(Proposals::votes_by_proposal(1).len() as u32, approvals);

            assert_runtime_code_empty!();

            let expiration_block = System::block_number() + Proposals::voting_period();
            System::set_block_number(expiration_block);
            Proposals::on_finalise(expiration_block);

            // Check that runtime code has NOT been updated after proposal slashed.
            assert_runtime_code_empty!();

            assert!(Proposals::active_proposal_ids().is_empty());
            assert_eq!(Proposals::proposals(1).status, Expired);
            assert_eq!(
                Proposals::tally_results(1),
                TallyResult {
                    proposal_id: 1,
                    abstentions: 0,
                    approvals: approvals,
                    rejections: 0,
                    slashes: 0,
                    status: Expired,
                    finalized_at: expiration_block
                }
            );

            // Check that proposer's balance reduced by burnt stake:
            assert_eq!(
                Balances::free_balance(PROPOSER1),
                initial_balance() - rejection_fee()
            );
            assert_eq!(Balances::reserved_balance(PROPOSER1), 0);

            // TODO expect event ProposalStatusUpdated(1, Rejected)
        });
    }
}<|MERGE_RESOLUTION|>--- conflicted
+++ resolved
@@ -1,12 +1,3 @@
-<<<<<<< HEAD
-use srml_support::{StorageValue, StorageMap, dispatch, decl_module, decl_event, decl_storage, ensure};
-use srml_support::traits::{Currency};
-use primitives::{storage::well_known_keys};
-use runtime_primitives::traits::{As, Hash, Zero};
-use runtime_io::print;
-use {balances, consensus, system::{self, ensure_signed}};
-=======
->>>>>>> e6926b56
 use rstd::prelude::*;
 use runtime_io::print;
 use runtime_primitives::traits::{As, Hash, Zero};
@@ -14,7 +5,7 @@
 use srml_support::{
     decl_event, decl_module, decl_storage, dispatch, ensure, StorageMap, StorageValue,
 };
-use system::{self, ensure_signed};
+use {consensus, system::{self, ensure_signed}};
 
 #[cfg(test)]
 use primitives::storage::well_known_keys;
@@ -1051,17 +1042,11 @@
     #[test]
     fn autovote_with_approve_when_councilor_creates_proposal() {
         with_externalities(&mut new_test_ext(), || {
-<<<<<<< HEAD
             Balances::deposit_creating(&COUNCILOR1, initial_balance());
 
             assert_ok!(_create_proposal(
                 Some(COUNCILOR1), None, None, None, None
             ));
-=======
-            Balances::set_free_balance(&COUNCILOR1, initial_balance());
-            Balances::increase_total_stake_by(initial_balance());
-            assert_ok!(_create_proposal(Some(COUNCILOR1), None, None, None, None));
->>>>>>> e6926b56
 
             // Check that a vote has been sent automatically,
             // such as the proposer is a councilor:
